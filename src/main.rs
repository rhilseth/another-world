use std::path::PathBuf;

use pretty_env_logger;
use structopt::StructOpt;

mod bank;
mod buffer;
mod engine;
mod font;
mod mixer;
mod opcode;
mod parts;
mod player;
mod resource;
mod sfxplayer;
mod strings;
mod sys;
mod util;
mod video;
mod vm;

use resource::AssetPlatform;

#[derive(Debug, StructOpt)]
#[structopt(
    name = "Another World",
    about = "A virtual machine for running Another World"
)]
struct Opt {
    /// Set path of game assets
    #[structopt(parse(from_os_str), long, default_value = "data", name = "PATH")]
    asset_path: PathBuf,
    /// Start with game part
    #[structopt(long, default_value = "2")]
    game_part: u8,
    /// Disable protection bypass
    #[structopt(long)]
    no_bypass: bool,
    /// Enable hires graphics
    #[structopt(long)]
    hires: bool,
}

fn main() -> std::io::Result<()> {
    let opt = Opt::from_args();
    pretty_env_logger::init();
    let mut resource = resource::Resource::detect_platform(opt.asset_path);
    let asset_platform = resource.asset_platform;
    resource.read_memlist()?;

    let sdl_context = sdl2::init().unwrap();

    let (width, height, zoom) = if opt.hires {
        (640, 400, 2)
    } else {
        (320, 200, 1)
    };

    let sys = sys::SDLSys::new(sdl_context, width, height);
    let video = video::Video::new(width, height);
    let mut vm = vm::VirtualMachine::new(resource, video, sys, zoom);
    if !opt.no_bypass {
        vm.set_variable(0xbc, 0x10);
        vm.set_variable(0xc6, 0x80);
        vm.set_variable(0xdc, 33);
<<<<<<< HEAD
        let value = match asset_platform {
            AssetPlatform::Amiga | AssetPlatform::AtariST => 6000,
            AssetPlatform::PC => 4000,
        };
=======
        let value = if opt.amiga { 6000 } else { 4000 };
>>>>>>> e08844b1
        vm.set_variable(0xf2, value);
    }

    let mut engine = engine::Engine::new(vm, opt.game_part);

    engine.run();
    Ok(())
}<|MERGE_RESOLUTION|>--- conflicted
+++ resolved
@@ -63,14 +63,10 @@
         vm.set_variable(0xbc, 0x10);
         vm.set_variable(0xc6, 0x80);
         vm.set_variable(0xdc, 33);
-<<<<<<< HEAD
         let value = match asset_platform {
             AssetPlatform::Amiga | AssetPlatform::AtariST => 6000,
             AssetPlatform::PC => 4000,
         };
-=======
-        let value = if opt.amiga { 6000 } else { 4000 };
->>>>>>> e08844b1
         vm.set_variable(0xf2, value);
     }
 
