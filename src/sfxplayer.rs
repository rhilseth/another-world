--- conflicted
+++ resolved
@@ -213,25 +213,13 @@
             let sample_index = ((note2 & 0xf000) >> 12) as usize;
             if sample_index != 0 {
                 trace!("Have sample index");
-<<<<<<< HEAD
                 if let Some(sample) = sfx_module.samples[sample_index - 1].as_ref() {
                     trace!("Sample len: {}", sample.data.len());
-                    return Some(
-                        PatternResult::Pattern(
-                            channel,
-                            SfxPattern::from_notes(note1, note2, &sample)
-                        )
-                    );
+                    return Some(PatternResult::Pattern(
+                        channel,
+                        SfxPattern::from_notes(note1, note2, &sample),
+                    ));
                 }
-=======
-                let sample = sfx_module.samples[sample_index - 1]
-                    .as_ref()
-                    .expect("Expected some sample");
-                return Some(PatternResult::Pattern(
-                    channel,
-                    SfxPattern::from_notes(note1, note2, &sample),
-                ));
->>>>>>> e08844b1
             }
         } else {
             return Some(PatternResult::MarkVariable(note2));
